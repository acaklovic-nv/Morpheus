--- conflicted
+++ resolved
@@ -19,11 +19,6 @@
 
 #include "morpheus/utilities/tensor_util.hpp"
 
-<<<<<<< HEAD
-#include <srf/memory/blob.hpp>       // for blob
-=======
-#include <srf/utils/type_utils.hpp>  // for DataType
->>>>>>> 43be0274
 
 #include <vector>
 
