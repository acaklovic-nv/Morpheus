--- conflicted
+++ resolved
@@ -120,52 +120,6 @@
     # Prevent reconfiguration if called again
     if (not getattr(morpheus_logger, "_configured_by_morpheus", False)):
         setattr(morpheus_logger, "_configured_by_morpheus", True)
-<<<<<<< HEAD
-
-        # Set the level here
-        set_log_level(log_level=log_level)
-
-        # Dont propagate upstream
-        morpheus_logger.propagate = False
-        morpheus_logging_queue = multiprocessing.Queue()
-
-        # This needs the be the only handler for morpheus logger
-        morpheus_queue_handler = logging.handlers.QueueHandler(morpheus_logging_queue)
-
-        # At this point, any morpheus logger will propagate upstream to the morpheus root and then be handled by the
-        # queue handler
-        morpheus_logger.addHandler(morpheus_queue_handler)
-
-        log_file = os.path.join(appdirs.user_log_dir(appauthor="NVIDIA", appname="morpheus"), "morpheus.log")
-
-        # Ensure the log directory exists
-        os.makedirs(os.path.dirname(log_file), exist_ok=True)
-
-        # Now we build all of the handlers for the queue listener
-        file_handler = logging.handlers.RotatingFileHandler(filename=log_file, backupCount=5, maxBytes=1000000)
-        file_handler.setLevel(logging.DEBUG)
-        file_handler.setFormatter(
-            logging.Formatter('%(asctime)s - [%(levelname)s]: %(message)s {%(name)s, %(threadName)s}'))
-
-        # Tqdm stream handler (avoids messing with progress bars)
-        console_handler = TqdmLoggingHandler()
-
-        # Build and run the queue listener to actually process queued messages
-        queue_listener = logging.handlers.QueueListener(morpheus_logging_queue,
-                                                        console_handler,
-                                                        file_handler,
-                                                        *extra_handlers,
-                                                        respect_handler_level=True)
-        queue_listener.start()
-        queue_listener._thread.name = "Logging Thread"
-
-        # Register a function to kill the listener thread before shutting down. prevents error on intpreter close
-        def stop_queue_listener():
-            queue_listener.stop()
-
-        import atexit
-        atexit.register(stop_queue_listener)
-=======
 
         # Set the level here
         set_log_level(log_level=log_level)
@@ -239,7 +193,6 @@
 
     if hasattr(morpheus_logger, "_configured_by_morpheus"):
         delattr(morpheus_logger, "_configured_by_morpheus")
->>>>>>> fc3e45c8
 
 
 def configure_logging(*extra_handlers: logging.Handler, log_level: int = None, log_config_file: str = None):
