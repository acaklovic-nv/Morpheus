# Copyright (c) 2023-2024, NVIDIA CORPORATION.
#
# Licensed under the Apache License, Version 2.0 (the "License");
# you may not use this file except in compliance with the License.
# You may obtain a copy of the License at
#
#     http://www.apache.org/licenses/LICENSE-2.0
#
# Unless required by applicable law or agreed to in writing, software
# distributed under the License is distributed on an "AS IS" BASIS,
# WITHOUT WARRANTIES OR CONDITIONS OF ANY KIND, either express or implied.
# See the License for the specific language governing permissions and
# limitations under the License.

import asyncio
import logging
import os
import typing
import warnings

from morpheus.llm.services.llm_service import LLMClient
from morpheus.llm.services.llm_service import LLMService

logger = logging.getLogger(__name__)

IMPORT_EXCEPTION = None
IMPORT_ERROR_MESSAGE = (
    "NemoLLM not found. Install it and other additional dependencies by running the following command:\n"
    "`conda env update --solver=libmamba -n morpheus "
    "--file conda/environments/dev_cuda-121_arch-x86_64.yaml --prune`")

try:
    import nemollm
except ImportError as import_exc:
    IMPORT_EXCEPTION = import_exc


class NeMoLLMClient(LLMClient):
    """
    Client for interacting with a specific model in Nemo. This class should be constructed with the
    `NeMoLLMService.get_client` method.

    Parameters
    ----------
    parent : NeMoLLMService
        The parent service for this client.
    model_name : str
        The name of the model to interact with.

    model_kwargs : dict[str, typing.Any]
        Additional keyword arguments to pass to the model when generating text.
    """

    def __init__(self, parent: "NeMoLLMService", *, model_name: str, **model_kwargs) -> None:
        if IMPORT_EXCEPTION is not None:
            raise ImportError(IMPORT_ERROR_MESSAGE) from IMPORT_EXCEPTION

        super().__init__()

        assert parent is not None, "Parent service cannot be None."

        self._parent = parent
        self._model_name = model_name
        self._model_kwargs = model_kwargs
        self._prompt_key = "prompt"

    def get_input_names(self) -> list[str]:
        return [self._prompt_key]

    def generate(self, **input_dict) -> str:
        """
        Issue a request to generate a response based on a given prompt.

        Parameters
        ----------
        input_dict : dict
            Input containing prompt data.
        """
        return self.generate_batch({self._prompt_key: [input_dict[self._prompt_key]]}, return_exceptions=False)[0]

    async def generate_async(self, **input_dict) -> str:
        """
        Issue an asynchronous request to generate a response based on a given prompt.

        Parameters
        ----------
        input_dict : dict
            Input containing prompt data.
        """
        return (await self.generate_batch_async({self._prompt_key: [input_dict[self._prompt_key]]},
                                                return_exceptions=False))[0]

<<<<<<< HEAD
    def generate_batch(self, inputs: dict[str, list], **kwargs) -> list[str]:
=======
    @typing.overload
    def generate_batch(self,
                       inputs: dict[str, list],
                       return_exceptions: typing.Literal[True] = True) -> list[str | BaseException]:
        ...

    @typing.overload
    def generate_batch(self, inputs: dict[str, list], return_exceptions: typing.Literal[False] = False) -> list[str]:
        ...

    def generate_batch(self, inputs: dict[str, list], return_exceptions=False) -> list[str] | list[str | BaseException]:
>>>>>>> ab8d0a75
        """
        Issue a request to generate a list of responses based on a list of prompts.

        Parameters
        ----------
        inputs : dict
            Inputs containing prompt data.
        return_exceptions : bool
            Whether to return exceptions in the output list or raise them immediately.
        """

        # Note: We dont want to use the generate_multiple implementation from nemollm because there is no retry logic.
        # As soon as one of the requests fails, the entire batch fails. Instead, we need to implement the functionality
        # listed in issue #1555 For now, we generate a warning if `return_exceptions` is True.
        if (return_exceptions):
            warnings.warn("return_exceptions==True is not currently supported by the NeMoLLMClient. "
                          "If an exception is raised for any item, the function will exit and raise that exception.")

        return typing.cast(
            list[str],
            self._parent._conn.generate_multiple(model=self._model_name,
                                                 prompts=inputs[self._prompt_key],
                                                 return_type="text",
                                                 **self._model_kwargs))

<<<<<<< HEAD
    async def generate_batch_async(self, inputs: dict[str, list], **kwargs) -> list[str]:
=======
    async def _process_one_async(self, prompt: str) -> str:
        iterations = 0
        errors = []

        while iterations < self._parent._retry_count:
            fut = await asyncio.wrap_future(
                self._parent._conn.generate(model=self._model_name,
                                            prompt=prompt,
                                            return_type="async",
                                            **self._model_kwargs))  # type: ignore

            result: dict = nemollm.NemoLLM.post_process_generate_response(
                fut, return_text_completion_only=False)  # type: ignore

            if result.get('status', None) == 'fail':
                iterations += 1
                errors.append(result.get('msg', 'Unknown error'))
                continue

            return result['text']

        raise RuntimeError(
            f"Failed to generate response for prompt '{prompt}' after {self._parent._retry_count} attempts. "
            f"Errors: {errors}")

    @typing.overload
    async def generate_batch_async(self,
                                   inputs: dict[str, list],
                                   return_exceptions: typing.Literal[True] = True) -> list[str | BaseException]:
        ...

    @typing.overload
    async def generate_batch_async(self,
                                   inputs: dict[str, list],
                                   return_exceptions: typing.Literal[False] = False) -> list[str]:
        ...

    async def generate_batch_async(self,
                                   inputs: dict[str, list],
                                   return_exceptions=False) -> list[str] | list[str | BaseException]:
>>>>>>> ab8d0a75
        """
        Issue an asynchronous request to generate a list of responses based on a list of prompts.

        Parameters
        ----------
        inputs : dict
            Inputs containing prompt data.
        return_exceptions : bool
            Whether to return exceptions in the output list or raise them immediately.
        """
        prompts = inputs[self._prompt_key]

        futures = [self._process_one_async(p) for p in prompts]

        results = await asyncio.gather(*futures, return_exceptions=return_exceptions)

        return results


class NeMoLLMService(LLMService):
    """
    A service for interacting with NeMo LLM models, this class should be used to create a client for a specific model.
    """

    def __init__(self, *, api_key: str = None, org_id: str = None, retry_count=5) -> None:
        """
        Creates a service for interacting with NeMo LLM models.

        Parameters
        ----------
        api_key : str, optional
            The API key for the LLM service, by default None. If `None` the API key will be read from the `NGC_API_KEY`
            environment variable. If neither are present an error will be raised., by default None
        org_id : str, optional
            The organization ID for the LLM service, by default None. If `None` the organization ID will be read from
            the `NGC_ORG_ID` environment variable. This value is only required if the account associated with the
            `api_key` is a member of multiple NGC organizations., by default None
        retry_count : int, optional
            The number of times to retry a request before raising an exception, by default 5

        """

        if IMPORT_EXCEPTION is not None:
            raise ImportError(IMPORT_ERROR_MESSAGE) from IMPORT_EXCEPTION

        super().__init__()
        api_key = api_key if api_key is not None else os.environ.get("NGC_API_KEY", None)
        org_id = org_id if org_id is not None else os.environ.get("NGC_ORG_ID", None)

        self._retry_count = retry_count

        self._conn = nemollm.NemoLLM(
            api_host=os.environ.get("NGC_API_BASE", None),
            # The client must configure the authentication and authorization parameters
            # in accordance with the API server security policy.
            # Configure Bearer authorization
            api_key=api_key,

            # If you are in more than one LLM-enabled organization, you must
            # specify your org ID in the form of a header. This is optional
            # if you are only in one LLM-enabled org.
            org_id=org_id,
        )

    def get_client(self, *, model_name: str, **model_kwargs) -> NeMoLLMClient:
        """
        Returns a client for interacting with a specific model. This method is the preferred way to create a client.

        Parameters
        ----------
        model_name : str
            The name of the model to create a client for.

        model_kwargs : dict[str, typing.Any]
            Additional keyword arguments to pass to the model when generating text.
        """

        return NeMoLLMClient(self, model_name=model_name, **model_kwargs)<|MERGE_RESOLUTION|>--- conflicted
+++ resolved
@@ -90,21 +90,17 @@
         return (await self.generate_batch_async({self._prompt_key: [input_dict[self._prompt_key]]},
                                                 return_exceptions=False))[0]
 
-<<<<<<< HEAD
-    def generate_batch(self, inputs: dict[str, list], **kwargs) -> list[str]:
-=======
     @typing.overload
     def generate_batch(self,
                        inputs: dict[str, list],
-                       return_exceptions: typing.Literal[True] = True) -> list[str | BaseException]:
-        ...
-
-    @typing.overload
-    def generate_batch(self, inputs: dict[str, list], return_exceptions: typing.Literal[False] = False) -> list[str]:
-        ...
-
-    def generate_batch(self, inputs: dict[str, list], return_exceptions=False) -> list[str] | list[str | BaseException]:
->>>>>>> ab8d0a75
+                       return_exceptions: typing.Literal[True] = True, **kwargs) -> list[str | BaseException]:
+        ...
+
+    @typing.overload
+    def generate_batch(self, inputs: dict[str, list], return_exceptions: typing.Literal[False] = False, **kwargs) -> list[str]:
+        ...
+
+    def generate_batch(self, inputs: dict[str, list], return_exceptions=False, **kwargs) -> list[str] | list[str | BaseException]:
         """
         Issue a request to generate a list of responses based on a list of prompts.
 
@@ -130,9 +126,6 @@
                                                  return_type="text",
                                                  **self._model_kwargs))
 
-<<<<<<< HEAD
-    async def generate_batch_async(self, inputs: dict[str, list], **kwargs) -> list[str]:
-=======
     async def _process_one_async(self, prompt: str) -> str:
         iterations = 0
         errors = []
@@ -161,19 +154,18 @@
     @typing.overload
     async def generate_batch_async(self,
                                    inputs: dict[str, list],
-                                   return_exceptions: typing.Literal[True] = True) -> list[str | BaseException]:
+                                   return_exceptions: typing.Literal[True] = True, **kwargs) -> list[str | BaseException]:
         ...
 
     @typing.overload
     async def generate_batch_async(self,
                                    inputs: dict[str, list],
-                                   return_exceptions: typing.Literal[False] = False) -> list[str]:
+                                   return_exceptions: typing.Literal[False] = False, **kwargs) -> list[str]:
         ...
 
     async def generate_batch_async(self,
                                    inputs: dict[str, list],
-                                   return_exceptions=False) -> list[str] | list[str | BaseException]:
->>>>>>> ab8d0a75
+                                   return_exceptions=False, **kwargs) -> list[str] | list[str | BaseException]:
         """
         Issue an asynchronous request to generate a list of responses based on a list of prompts.
 
