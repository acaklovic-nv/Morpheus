# Copyright (c) 2023-2024, NVIDIA CORPORATION.
#
# Licensed under the Apache License, Version 2.0 (the "License");
# you may not use this file except in compliance with the License.
# You may obtain a copy of the License at
#
#     http://www.apache.org/licenses/LICENSE-2.0
#
# Unless required by applicable law or agreed to in writing, software
# distributed under the License is distributed on an "AS IS" BASIS,
# WITHOUT WARRANTIES OR CONDITIONS OF ANY KIND, either express or implied.
# See the License for the specific language governing permissions and
# limitations under the License.

import asyncio
import logging
import os
import typing
import warnings

from morpheus.llm.services.llm_service import LLMClient
from morpheus.llm.services.llm_service import LLMService

logger = logging.getLogger(__name__)

IMPORT_EXCEPTION = None
IMPORT_ERROR_MESSAGE = (
    "NemoLLM not found. Install it and other additional dependencies by running the following command:\n"
    "`conda env update --solver=libmamba -n morpheus "
    "--file conda/environments/dev_cuda-121_arch-x86_64.yaml --prune`")

try:
    import nemollm
except ImportError as import_exc:
    IMPORT_EXCEPTION = import_exc


class NeMoLLMClient(LLMClient):
    """
    Client for interacting with a specific model in Nemo. This class should be constructed with the
    `NeMoLLMService.get_client` method.

    Parameters
    ----------
    parent : NeMoLLMService
        The parent service for this client.
    model_name : str
        The name of the model to interact with.

    model_kwargs : dict[str, typing.Any]
        Additional keyword arguments to pass to the model when generating text.
    """

    def __init__(self, parent: "NeMoLLMService", *, model_name: str, **model_kwargs) -> None:
        if IMPORT_EXCEPTION is not None:
            raise ImportError(IMPORT_ERROR_MESSAGE) from IMPORT_EXCEPTION

        super().__init__()

        assert parent is not None, "Parent service cannot be None."

        self._parent = parent
        self._model_name = model_name
        self._model_kwargs = model_kwargs
        self._prompt_key = "prompt"

    def get_input_names(self) -> list[str]:
        return [self._prompt_key]

    def generate(self, **input_dict) -> str:
        """
        Issue a request to generate a response based on a given prompt.

        Parameters
        ----------
        input_dict : dict
            Input containing prompt data.
        """
        return self.generate_batch({self._prompt_key: [input_dict[self._prompt_key]]}, return_exceptions=False)[0]

    async def generate_async(self, **input_dict) -> str:
        """
        Issue an asynchronous request to generate a response based on a given prompt.

        Parameters
        ----------
        input_dict : dict
            Input containing prompt data.
        """
        return (await self.generate_batch_async({self._prompt_key: [input_dict[self._prompt_key]]},
                                                return_exceptions=False))[0]

    @typing.overload
    def generate_batch(self,
                       inputs: dict[str, list],
                       return_exceptions: typing.Literal[True] = True) -> list[str | BaseException]:
        ...

    @typing.overload
    def generate_batch(self, inputs: dict[str, list], return_exceptions: typing.Literal[False] = False) -> list[str]:
        ...

    def generate_batch(self, inputs: dict[str, list], return_exceptions=False) -> list[str] | list[str | BaseException]:
        """
        Issue a request to generate a list of responses based on a list of prompts.

        Parameters
        ----------
        inputs : dict
            Inputs containing prompt data.
        return_exceptions : bool
            Whether to return exceptions in the output list or raise them immediately.
        """

        # Note: We dont want to use the generate_multiple implementation from nemollm because there is no retry logic.
        # As soon as one of the requests fails, the entire batch fails. Instead, we need to implement the functionality
        # listed in issue #1555 For now, we generate a warning if `return_exceptions` is True.
        if (return_exceptions):
            warnings.warn("return_exceptions==True is not currently supported by the NeMoLLMClient. "
                          "If an exception is raised for any item, the function will exit and raise that exception.")

        return typing.cast(
            list[str],
            self._parent._conn.generate_multiple(model=self._model_name,
                                                 prompts=inputs[self._prompt_key],
                                                 return_type="text",
                                                 **self._model_kwargs))

    async def _process_one_async(self, prompt: str) -> str:
        iterations = 0
        errors = []

        while iterations < self._parent._retry_count:
            fut = await asyncio.wrap_future(
                self._parent._conn.generate(model=self._model_name,
                                            prompt=prompt,
                                            return_type="async",
                                            **self._model_kwargs))  # type: ignore

            result: dict = nemollm.NemoLLM.post_process_generate_response(
                fut, return_text_completion_only=False)  # type: ignore

            if result.get('status', None) == 'fail':
                iterations += 1
                errors.append(result.get('msg', 'Unknown error'))
                continue

            return result['text']

        raise RuntimeError(
            f"Failed to generate response for prompt '{prompt}' after {self._parent._retry_count} attempts. "
            f"Errors: {errors}")

    @typing.overload
    async def generate_batch_async(self,
                                   inputs: dict[str, list],
                                   return_exceptions: typing.Literal[True] = True) -> list[str | BaseException]:
        ...

    @typing.overload
    async def generate_batch_async(self,
                                   inputs: dict[str, list],
                                   return_exceptions: typing.Literal[False] = False) -> list[str]:
        ...

    async def generate_batch_async(self,
                                   inputs: dict[str, list],
                                   return_exceptions=False) -> list[str] | list[str | BaseException]:
        """
        Issue an asynchronous request to generate a list of responses based on a list of prompts.

        Parameters
        ----------
        inputs : dict
            Inputs containing prompt data.
        return_exceptions : bool
            Whether to return exceptions in the output list or raise them immediately.
        """
        prompts = inputs[self._prompt_key]
<<<<<<< HEAD

        async def process_one(p: str):

            iterations = 0
            errors = []

            while iterations < 10:
                fut = await asyncio.wrap_future(
                    self._parent._conn.generate(self._model_name, p, return_type="async", **self._model_kwargs))

                result = nemollm.NemoLLM.post_process_generate_response(fut, return_text_completion_only=False)
                if result.get('status', None) == 'fail':
                    iterations += 1
                    errors.append(result.get('msg', 'Unknown error'))
                    continue

                return result['text']

            raise RuntimeError(f"Failed to generate response for prompt '{p}' after 3 attempts. Errors: {errors}")

        futures = [process_one(p) for p in prompts]

        results = await asyncio.gather(*futures, return_exceptions=True)

        responses = []

        for result in results:
            responses.append(result)
=======

        futures = [self._process_one_async(p) for p in prompts]

        results = await asyncio.gather(*futures, return_exceptions=return_exceptions)
>>>>>>> 0968cb88

        return results


class NeMoLLMService(LLMService):
    """
    A service for interacting with NeMo LLM models, this class should be used to create a client for a specific model.
    """

    def __init__(self, *, api_key: str = None, org_id: str = None, retry_count=5) -> None:
        """
        Creates a service for interacting with NeMo LLM models.

        Parameters
        ----------
        api_key : str, optional
            The API key for the LLM service, by default None. If `None` the API key will be read from the `NGC_API_KEY`
            environment variable. If neither are present an error will be raised., by default None
        org_id : str, optional
            The organization ID for the LLM service, by default None. If `None` the organization ID will be read from
            the `NGC_ORG_ID` environment variable. This value is only required if the account associated with the
            `api_key` is a member of multiple NGC organizations., by default None
        retry_count : int, optional
            The number of times to retry a request before raising an exception, by default 5

        """

        if IMPORT_EXCEPTION is not None:
            raise ImportError(IMPORT_ERROR_MESSAGE) from IMPORT_EXCEPTION

        super().__init__()
        api_key = api_key if api_key is not None else os.environ.get("NGC_API_KEY", None)
        org_id = org_id if org_id is not None else os.environ.get("NGC_ORG_ID", None)

        self._retry_count = retry_count

        self._conn = nemollm.NemoLLM(
            api_host=os.environ.get("NGC_API_BASE", None),
            # The client must configure the authentication and authorization parameters
            # in accordance with the API server security policy.
            # Configure Bearer authorization
            api_key=api_key,

            # If you are in more than one LLM-enabled organization, you must
            # specify your org ID in the form of a header. This is optional
            # if you are only in one LLM-enabled org.
            org_id=org_id,
        )

    def get_client(self, *, model_name: str, **model_kwargs) -> NeMoLLMClient:
        """
        Returns a client for interacting with a specific model. This method is the preferred way to create a client.

        Parameters
        ----------
        model_name : str
            The name of the model to create a client for.

        model_kwargs : dict[str, typing.Any]
            Additional keyword arguments to pass to the model when generating text.
        """

        return NeMoLLMClient(self, model_name=model_name, **model_kwargs)<|MERGE_RESOLUTION|>--- conflicted
+++ resolved
@@ -177,41 +177,10 @@
             Whether to return exceptions in the output list or raise them immediately.
         """
         prompts = inputs[self._prompt_key]
-<<<<<<< HEAD
-
-        async def process_one(p: str):
-
-            iterations = 0
-            errors = []
-
-            while iterations < 10:
-                fut = await asyncio.wrap_future(
-                    self._parent._conn.generate(self._model_name, p, return_type="async", **self._model_kwargs))
-
-                result = nemollm.NemoLLM.post_process_generate_response(fut, return_text_completion_only=False)
-                if result.get('status', None) == 'fail':
-                    iterations += 1
-                    errors.append(result.get('msg', 'Unknown error'))
-                    continue
-
-                return result['text']
-
-            raise RuntimeError(f"Failed to generate response for prompt '{p}' after 3 attempts. Errors: {errors}")
-
-        futures = [process_one(p) for p in prompts]
-
-        results = await asyncio.gather(*futures, return_exceptions=True)
-
-        responses = []
-
-        for result in results:
-            responses.append(result)
-=======
 
         futures = [self._process_one_async(p) for p in prompts]
 
         results = await asyncio.gather(*futures, return_exceptions=return_exceptions)
->>>>>>> 0968cb88
 
         return results
 
